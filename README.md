<<<<<<< HEAD
# ls-lib
Tools for developers using LightSolver's Cloud Platform.
=======
# lightsolver-lib
Tools for developers using LightSolver's Cloud Platform.
>>>>>>> 990b1879
<|MERGE_RESOLUTION|>--- conflicted
+++ resolved
@@ -1,7 +1,2 @@
-<<<<<<< HEAD
-# ls-lib
-Tools for developers using LightSolver's Cloud Platform.
-=======
 # lightsolver-lib
 Tools for developers using LightSolver's Cloud Platform.
->>>>>>> 990b1879
